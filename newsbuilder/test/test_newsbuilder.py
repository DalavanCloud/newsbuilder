--- conflicted
+++ resolved
@@ -27,12 +27,8 @@
 from newsbuilder import (
     findTwistedProjects, replaceInFile,
     replaceProjectVersion, Project, generateVersionFileData,
-<<<<<<< HEAD
-    runCommand, NewsBuilder, NotWorkingDirectory, TwistedBuildStrategy)
-=======
-    runCommand, NewsBuilder, NotWorkingDirectory,
+    runCommand, NewsBuilder, NotWorkingDirectory, TwistedBuildStrategy,
     NewsBuilderOptions, NewsBuilderScript, __version__)
->>>>>>> d9461843
 
 if os.name != 'posix':
     skip = "Release toolchain only supported on POSIX."
@@ -816,7 +812,6 @@
 
 
 
-<<<<<<< HEAD
 class TwistedBuildStrategyTests(TestCase):
     """
     Tests for L{TwistedBuildStrategy}.
@@ -915,7 +910,10 @@
             NotWorkingDirectory,
             strategy.buildAll,
             createFakeTwistedProject(FilePath(self.mktemp()))
-=======
+        )
+
+
+
 class FakeNewsBuilder(object):
     """
     A fake L{NewsBuilder} which records the arguments passed to its methods.
@@ -1013,5 +1011,4 @@
         self.assertEqual(
             [FilePath(expectedPath)],
             fakeNewsBuilder.buildAllCalls
->>>>>>> d9461843
         )