# -*- test-case-name: twisted.python.test.test_release -*-
# Copyright (c) Twisted Matrix Laboratories.
# See LICENSE for details.

"""
Twisted's automated release system.

This module is only for use within Twisted's release system. If you are anyone
else, do not use it. The interface and behaviour will change without notice.

Only Linux is supported by this code.  It should not be used by any tools
which must run on multiple platforms (eg the setup.py script).
"""

import textwrap
from datetime import date
import re
import sys
import os

from subprocess import PIPE, STDOUT, Popen

from twisted.python.filepath import FilePath
from twisted.python.compat import execfile
from twisted.python import usage

# The offset between a year and the corresponding major version number.
VERSION_OFFSET = 2000


def runCommand(args):
    """
    Execute a vector of arguments.

    @type args: C{list} of C{str}
    @param args: A list of arguments, the first of which will be used as the
        executable to run.

    @rtype: C{str}
    @return: All of the standard output.

    @raise CommandFailed: when the program exited with a non-0 exit code.
    """
    process = Popen(args, stdout=PIPE, stderr=STDOUT)
    stdout = process.stdout.read()
    exitCode = process.wait()
    if exitCode < 0:
        raise CommandFailed(None, -exitCode, stdout)
    elif exitCode > 0:
        raise CommandFailed(exitCode, None, stdout)
    return stdout



class CommandFailed(Exception):
    """
    Raised when a child process exits unsuccessfully.

    @type exitStatus: C{int}
    @ivar exitStatus: The exit status for the child process.

    @type exitSignal: C{int}
    @ivar exitSignal: The exit signal for the child process.

    @type output: C{str}
    @ivar output: The bytes read from stdout and stderr of the child process.
    """
    def __init__(self, exitStatus, exitSignal, output):
        Exception.__init__(self, exitStatus, exitSignal, output)
        self.exitStatus = exitStatus
        self.exitSignal = exitSignal
        self.output = output



def _changeVersionInFile(old, new, filename):
    """
    Replace the C{old} version number with the C{new} one in the given
    C{filename}.
    """
    replaceInFile(filename, {old.base(): new.base()})



class Project(object):
    """
    A representation of a project that has a version.

    @ivar directory: A L{twisted.python.filepath.FilePath} pointing to the base
        directory of a Twisted-style Python package. The package should contain
        a C{_version.py} file and a C{topfiles} directory that contains a
        C{README} file.
    """

    def __init__(self, directory):
        self.directory = directory


    def __repr__(self):
        return '%s(%r)' % (
            self.__class__.__name__, self.directory)


    def getVersion(self):
        """
        @return: A L{Version} specifying the version number of the project
        based on live python modules.
        """
        namespace = {}
        execfile(self.directory.child("_version.py").path, namespace)
        return namespace["version"]


    def updateVersion(self, version):
        """
        Replace the existing version numbers in _version.py and README files
        with the specified version.
        """
        oldVersion = self.getVersion()
        replaceProjectVersion(self.directory.child("_version.py").path,
                              version)
        _changeVersionInFile(
            oldVersion, version,
            self.directory.child("topfiles").child("README").path)



def findTwistedProjects(baseDirectory):
    """
    Find all Twisted-style projects beneath a base directory.

    @param baseDirectory: A L{twisted.python.filepath.FilePath} to look inside.
    @return: A list of L{Project}.
    """
    projects = []
    for filePath in baseDirectory.walk():
        if filePath.basename() == 'topfiles':
            projectDirectory = filePath.parent()
            projects.append(Project(projectDirectory))
    return projects




def generateVersionFileData(version):
    """
    Generate the data to be placed into a _version.py file.

    @param version: A version object.
    """
    if version.prerelease is not None:
        prerelease = ", prerelease=%r" % (version.prerelease,)
    else:
        prerelease = ""
    data = '''\
# Copyright (c) Twisted Matrix Laboratories.
# See LICENSE for details.

# This is an auto-generated file. Do not edit it.

"""
Provides Twisted version information.
"""

from twisted.python import versions
version = versions.Version(%r, %s, %s, %s%s)
''' % (version.package, version.major, version.minor, version.micro,
       prerelease)
    return data



def replaceProjectVersion(filename, newversion):
    """
    Write version specification code into the given filename, which
    sets the version to the given version number.

    @param filename: A filename which is most likely a "_version.py"
        under some Twisted project.
    @param newversion: A version object.
    """
    # XXX - this should be moved to Project and renamed to writeVersionFile.
    # jml, 2007-11-15.
    f = open(filename, 'w')
    f.write(generateVersionFileData(newversion))
    f.close()



def replaceInFile(filename, oldToNew):
    """
    I replace the text `oldstr' with `newstr' in `filename' using science.
    """
    os.rename(filename, filename + '.bak')
    f = open(filename + '.bak')
    d = f.read()
    f.close()
    for k, v in oldToNew.items():
        d = d.replace(k, v)
    f = open(filename + '.new', 'w')
    f.write(d)
    f.close()
    os.rename(filename + '.new', filename)
    os.unlink(filename + '.bak')



class NewsBuilder(object):
    """
    Generate the new section of a NEWS file.

    The C{_FEATURE}, C{_BUGFIX}, C{_DOC}, C{_REMOVAL}, and C{_MISC}
    attributes of this class are symbolic names for the news entry types
    which are supported.  Conveniently, they each also take on the value of
    the file name extension which indicates a news entry of that type.

    @cvar _headings: A C{dict} mapping one of the news entry types to the
        heading to write out for that type of news entry.

    @cvar _NO_CHANGES: A C{str} giving the text which appears when there are
        no significant changes in a release.

    @cvar _TICKET_HINT: A C{str} giving the text which appears at the top of
        each news file and which should be kept at the top, not shifted down
        with all the other content.  Put another way, this is the text after
        which the new news text is inserted.
    """

    _FEATURE = ".feature"
    _BUGFIX = ".bugfix"
    _DOC = ".doc"
    _REMOVAL = ".removal"
    _MISC = ".misc"

    _headings = {
        _FEATURE: "Features",
        _BUGFIX: "Bugfixes",
        _DOC: "Improved Documentation",
        _REMOVAL: "Deprecations and Removals",
        _MISC: "Other"}

    _NO_CHANGES = "No significant changes have been made for this release.\n"

    _TICKET_HINT = (
        'Ticket numbers in this file can be looked up by visiting\n'
        'http://twistedmatrix.com/trac/ticket/<number>\n'
        '\n')

    def _today(self):
        """
        Return today's date as a string in YYYY-MM-DD format.
        """
        return date.today().strftime('%Y-%m-%d')


    def _findChanges(self, path, ticketType):
        """
        Load all the feature ticket summaries.

        @param path: A L{FilePath} the direct children of which to search
            for news entries.

        @param ticketType: The type of news entries to search for.  One of
            L{NewsBuilder._FEATURE}, L{NewsBuilder._BUGFIX},
            L{NewsBuilder._REMOVAL}, or L{NewsBuilder._MISC}.

        @return: A C{list} of two-tuples.  The first element is the ticket
            number as an C{int}.  The second element of each tuple is the
            description of the feature.
        """
        results = []
        for child in path.children():
            base, ext = os.path.splitext(child.basename())
            if ext == ticketType:
                results.append((
                    int(base),
                    ' '.join(child.getContent().splitlines())))
        results.sort()
        return results


    def _formatHeader(self, header):
        """
        Format a header for a NEWS file.

        A header is a title with '=' signs underlining it.

        @param header: The header string to format.
        @type header: C{str}
        @return: A C{str} containing C{header}.
        """
        return header + '\n' + '=' * len(header) + '\n\n'


    def _writeHeader(self, fileObj, header):
        """
        Write a version header to the given file.

        @param fileObj: A file-like object to which to write the header.
        @param header: The header to write to the file.
        @type header: C{str}
        """
        fileObj.write(self._formatHeader(header))


    def _writeSection(self, fileObj, header, tickets):
        """
        Write out one section (features, bug fixes, etc) to the given file.

        @param fileObj: A file-like object to which to write the news section.

        @param header: The header for the section to write.
        @type header: C{str}

        @param tickets: A C{list} of ticket information of the sort returned
            by L{NewsBuilder._findChanges}.
        """
        if not tickets:
            return

        reverse = {}
        for (ticket, description) in tickets:
            reverse.setdefault(description, []).append(ticket)
        for description in reverse:
            reverse[description].sort()
        reverse = reverse.items()
        reverse.sort(key=lambda (descr, tickets): tickets[0])

        fileObj.write(header + '\n' + '-' * len(header) + '\n')
        for (description, relatedTickets) in reverse:
            ticketList = ', '.join([
                '#' + str(ticket) for ticket in relatedTickets])
            entry = ' - %s (%s)' % (description, ticketList)
            entry = textwrap.fill(entry, subsequent_indent='   ')
            fileObj.write(entry + '\n')
        fileObj.write('\n')


    def _writeMisc(self, fileObj, header, tickets):
        """
        Write out a miscellaneous-changes section to the given file.

        @param fileObj: A file-like object to which to write the news section.

        @param header: The header for the section to write.
        @type header: C{str}

        @param tickets: A C{list} of ticket information of the sort returned
            by L{NewsBuilder._findChanges}.
        """
        if not tickets:
            return

        fileObj.write(header + '\n' + '-' * len(header) + '\n')
        formattedTickets = []
        for (ticket, ignored) in tickets:
            formattedTickets.append('#' + str(ticket))
        entry = ' - ' + ', '.join(formattedTickets)
        entry = textwrap.fill(entry, subsequent_indent='   ')
        fileObj.write(entry + '\n\n')


    def build(self, path, output, header):
        """
        Load all of the change information from the given directory and write
        it out to the given output file.

        @param path: A directory (probably a I{topfiles} directory) containing
            change information in the form of <ticket>.<change type> files.
        @type path: L{FilePath}

        @param output: The NEWS file to which the results will be prepended.
        @type output: L{FilePath}

        @param header: The top-level header to use when writing the news.
        @type header: L{str}

        @raise NotWorkingDirectory: If the C{path} is not an SVN checkout.
        """
        changes = []
        for part in (self._FEATURE, self._BUGFIX, self._DOC, self._REMOVAL):
            tickets = self._findChanges(path, part)
            if tickets:
                changes.append((part, tickets))
        misc = self._findChanges(path, self._MISC)

        oldNews = output.getContent()
        newNews = output.sibling('NEWS.new').open('w')
        if oldNews.startswith(self._TICKET_HINT):
            newNews.write(self._TICKET_HINT)
            oldNews = oldNews[len(self._TICKET_HINT):]

        self._writeHeader(newNews, header)
        if changes:
            for (part, tickets) in changes:
                self._writeSection(newNews, self._headings.get(part), tickets)
        else:
            newNews.write(self._NO_CHANGES)
            newNews.write('\n')
        self._writeMisc(newNews, self._headings.get(self._MISC), misc)
        newNews.write('\n')
        newNews.write(oldNews)
        newNews.close()
        output.sibling('NEWS.new').moveTo(output)


    def _deleteFragments(self, path):
        """
        Delete the change information, to clean up the repository  once the
        NEWS files have been built. It requires C{path} to be in a SVN
        directory.

        @param path: A directory (probably a I{topfiles} directory) containing
            change information in the form of <ticket>.<change type> files.
        @type path: L{FilePath}
        """
        ticketTypes = self._headings.keys()
        for child in path.children():
            base, ext = os.path.splitext(child.basename())
            if ext in ticketTypes:
                runCommand(["svn", "rm", child.path])


    def _getNewsName(self, project):
        """
        Return the name of C{project} that should appear in NEWS.

        @param project: A L{Project}
        @return: The name of C{project}.
        """
        name = project.directory.basename().title()
        if name == 'Twisted':
            name = 'Core'
        return name


    def _iterProjects(self, baseDirectory):
        """
        Iterate through the Twisted projects in C{baseDirectory}, yielding
        everything we need to know to build news for them.

        Yields C{topfiles}, C{name}, C{version}, for each sub-project in
        reverse-alphabetical order. C{topfile} is the L{FilePath} for the
        topfiles directory, C{name} is the nice name of the project (as should
        appear in the NEWS file), C{version} is the current version string for
        that project.

        @param baseDirectory: A L{FilePath} representing the root directory
            beneath which to find Twisted projects for which to generate
            news (see L{findTwistedProjects}).
        @type baseDirectory: L{FilePath}
        """
        # Get all the subprojects to generate news for
        projects = findTwistedProjects(baseDirectory)
        # And order them alphabetically for ease of reading
        projects.sort(key=lambda proj: proj.directory.path)
        # And generate them backwards since we write news by prepending to
        # files.
        projects.reverse()

        for project in projects:
            topfiles = project.directory.child("topfiles")
            name = self._getNewsName(project)
            version = project.getVersion()
            yield topfiles, name, version


    def buildAll(self, baseDirectory):
        """
        Find all of the Twisted subprojects beneath C{baseDirectory} and update
        their news files from the ticket change description files in their
        I{topfiles} directories and update the news file in C{baseDirectory}
        with all of the news.

        @param baseDirectory: A L{FilePath} representing the root directory
            beneath which to find Twisted projects for which to generate
            news (see L{findTwistedProjects}).
        """
        try:
            runCommand(["svn", "info", baseDirectory.path])
        except CommandFailed:
            raise NotWorkingDirectory(
                "%s does not appear to be an SVN working directory."
                % (baseDirectory.path,))

        today = self._today()
        for topfiles, name, version in self._iterProjects(baseDirectory):
            # We first build for the subproject
            news = topfiles.child("NEWS")
            header = "Twisted %s %s (%s)" % (name, version.base(), today)
            self.build(topfiles, news, header)
            # Then for the global NEWS file
            news = baseDirectory.child("NEWS")
            self.build(topfiles, news, header)
            # Finally, delete the fragments
            self._deleteFragments(topfiles)


    def _changeNewsVersion(self, news, name, oldVersion, newVersion, today):
        """
        Change all references to the current version number in a NEWS file to
        refer to C{newVersion} instead.

        @param news: The NEWS file to change.
        @type news: L{FilePath}
        @param name: The name of the project to change.
        @type name: C{str}
        @param oldVersion: The old version of the project.
        @type oldVersion: L{Version}
        @param newVersion: The new version of the project.
        @type newVersion: L{Version}
        @param today: A YYYY-MM-DD string representing today's date.
        @type today: C{str}
        """
        newHeader = self._formatHeader(
            "Twisted %s %s (%s)" % (name, newVersion.base(), today))
        expectedHeaderRegex = re.compile(
            r"Twisted %s %s \(\d{4}-\d\d-\d\d\)\n=+\n\n" % (
                re.escape(name), re.escape(oldVersion.base())))
        oldNews = news.getContent()
        match = expectedHeaderRegex.search(oldNews)
        if match:
            oldHeader = match.group()
            replaceInFile(news.path, {oldHeader: newHeader})



class NotWorkingDirectory(Exception):
    """
    Raised when a directory does not appear to be an SVN working directory.
    """



class NewsBuilderOptions(usage.Options):
    """
    Command line options for L{NewsBuilderScript}.
    """
    def __init__(self,  stdout=None, stderr=None):
        """
        @param stdout: A file to which stdout messages will be written.
        @param stderr: A file to which stderr messages will be written.
        """
        usage.Options.__init__(self)
        if stdout is None:
            stdout = sys.stdout
        self.stdout = stdout

        if stderr is None:
            stderr = sys.stderr
        self.stderr = stderr


    def opt_version(self):
        """
        Print a version string to I{stdout} and exit with status C{0}.
        """
        from . import __version__
        self.stdout.write(__version__.encode('utf-8') + b'\n')
        raise SystemExit(0)


    def parseArgs(self, repositoryPath):
        """
        Handle a repository path supplied as a positional argument and store it
        as a L{FilePath}.
        """
        self['repositoryPath'] = FilePath(repositoryPath)



class NewsBuilderScript(object):
    """
<<<<<<< HEAD
    Raised when a directory does not appear to be an SVN working directory.
    """



class TwistedBuildStrategy(object):
    """
    A strategy for using newsbuilder in the Twisted project.
    """
    def __init__(self, newsBuilder):
        self.newsBuilder = newsBuilder


    def _today(self):
        """
        Return today's date as a string in YYYY-MM-DD format.
        """
        return date.today().strftime('%Y-%m-%d')


    def _iterProjects(self, baseDirectory):
        """
        Iterate through the Twisted projects in C{baseDirectory}, yielding
        everything we need to know to build news for them.

        Yields C{topfiles}, C{name}, C{version}, for each sub-project in
        reverse-alphabetical order. C{topfile} is the L{FilePath} for the
        topfiles directory, C{name} is the nice name of the project (as should
        appear in the NEWS file), C{version} is the current version string for
        that project.

        @param baseDirectory: A L{FilePath} representing the root directory
            beneath which to find Twisted projects for which to generate
            news (see L{findTwistedProjects}).
        @type baseDirectory: L{FilePath}
        """
        # Get all the subprojects to generate news for
        projects = findTwistedProjects(baseDirectory)
        # And order them alphabetically for ease of reading
        projects.sort(key=lambda proj: proj.directory.path)
        # And generate them backwards since we write news by prepending to
        # files.
        projects.reverse()

        for project in projects:
            topfiles = project.directory.child("topfiles")
            name = self.newsBuilder._getNewsName(project)
            version = project.getVersion()
            yield topfiles, name, version


    def buildAll(self, baseDirectory):
        """
        Find all of the Twisted subprojects beneath C{baseDirectory} and update
        their news files from the ticket change description files in their
        I{topfiles} directories and update the news file in C{baseDirectory}
        with all of the news.

        @param baseDirectory: A L{FilePath} representing the root directory
            beneath which to find Twisted projects for which to generate
            news (see L{findTwistedProjects}).
        """
        try:
            runCommand(["svn", "info", baseDirectory.path])
        except CommandFailed:
            raise NotWorkingDirectory(
                "%s does not appear to be an SVN working directory."
                % (baseDirectory.path,))

        today = self._today()
        for topfiles, name, version in self._iterProjects(baseDirectory):
            # We first build for the subproject
            news = topfiles.child("NEWS")
            header = "Twisted %s %s (%s)" % (name, version.base(), today)
            self.newsBuilder.build(topfiles, news, header)
            # Then for the global NEWS file
            news = baseDirectory.child("NEWS")
            self.newsBuilder.build(topfiles, news, header)
            # Finally, delete the fragments
            self.newsBuilder._deleteFragments(topfiles)
=======
    The entry point for the I{newsbuilder} script.
    """
    def __init__(self, newsBuilder=None, stdout=None, stderr=None):
        """
        @param newsBuilder: A L{NewsBuilder} instance.
        @param stdout: A file to which stdout messages will be written.
        @param stderr: A file to which stderr messages will be written.
        """
        if newsBuilder is None:
            newsBuilder = NewsBuilder()
        self.newsBuilder = newsBuilder

        if stdout is None:
            stdout = sys.stdout
        self.stdout = stdout

        if stderr is None:
            stderr = sys.stderr
        self.stderr = stderr


    def main(self, args):
        """
        The entry point for the I{newsbuilder} script.
        """
        options = NewsBuilderOptions(stdout=self.stdout, stderr=self.stderr)
        try:
            options.parseOptions(args)
        except usage.UsageError as e:
            message = u'ERROR: {}\n'.format(e.message)
            self.stderr.write(message.encode('utf-8'))
            raise SystemExit(1)

        self.newsBuilder.buildAll(options['repositoryPath'])
>>>>>>> d9461843
<|MERGE_RESOLUTION|>--- conflicted
+++ resolved
@@ -571,9 +571,40 @@
 
 class NewsBuilderScript(object):
     """
-<<<<<<< HEAD
-    Raised when a directory does not appear to be an SVN working directory.
-    """
+    The entry point for the I{newsbuilder} script.
+    """
+    def __init__(self, newsBuilder=None, stdout=None, stderr=None):
+        """
+        @param newsBuilder: A L{NewsBuilder} instance.
+        @param stdout: A file to which stdout messages will be written.
+        @param stderr: A file to which stderr messages will be written.
+        """
+        if newsBuilder is None:
+            newsBuilder = NewsBuilder()
+        self.newsBuilder = newsBuilder
+
+        if stdout is None:
+            stdout = sys.stdout
+        self.stdout = stdout
+
+        if stderr is None:
+            stderr = sys.stderr
+        self.stderr = stderr
+
+
+    def main(self, args):
+        """
+        The entry point for the I{newsbuilder} script.
+        """
+        options = NewsBuilderOptions(stdout=self.stdout, stderr=self.stderr)
+        try:
+            options.parseOptions(args)
+        except usage.UsageError as e:
+            message = u'ERROR: {}\n'.format(e.message)
+            self.stderr.write(message.encode('utf-8'))
+            raise SystemExit(1)
+
+        self.newsBuilder.buildAll(options['repositoryPath'])
 
 
 
@@ -651,40 +682,4 @@
             news = baseDirectory.child("NEWS")
             self.newsBuilder.build(topfiles, news, header)
             # Finally, delete the fragments
-            self.newsBuilder._deleteFragments(topfiles)
-=======
-    The entry point for the I{newsbuilder} script.
-    """
-    def __init__(self, newsBuilder=None, stdout=None, stderr=None):
-        """
-        @param newsBuilder: A L{NewsBuilder} instance.
-        @param stdout: A file to which stdout messages will be written.
-        @param stderr: A file to which stderr messages will be written.
-        """
-        if newsBuilder is None:
-            newsBuilder = NewsBuilder()
-        self.newsBuilder = newsBuilder
-
-        if stdout is None:
-            stdout = sys.stdout
-        self.stdout = stdout
-
-        if stderr is None:
-            stderr = sys.stderr
-        self.stderr = stderr
-
-
-    def main(self, args):
-        """
-        The entry point for the I{newsbuilder} script.
-        """
-        options = NewsBuilderOptions(stdout=self.stdout, stderr=self.stderr)
-        try:
-            options.parseOptions(args)
-        except usage.UsageError as e:
-            message = u'ERROR: {}\n'.format(e.message)
-            self.stderr.write(message.encode('utf-8'))
-            raise SystemExit(1)
-
-        self.newsBuilder.buildAll(options['repositoryPath'])
->>>>>>> d9461843
+            self.newsBuilder._deleteFragments(topfiles)