# Copyright (c) Twisted Matrix Laboratories.
# See LICENSE for details.

"""
L{newsbuilder} public APIs
"""

from ._newsbuilder import (
    findTwistedProjects, replaceInFile,
    replaceProjectVersion, Project, generateVersionFileData,
    CommandFailed, runCommand, NewsBuilder, NotWorkingDirectory,
<<<<<<< HEAD
    TwistedBuildStrategy)
=======
    NewsBuilderOptions, NewsBuilderScript)
>>>>>>> d9461843

__all__ = [
    'findTwistedProjects',
    'replaceInFile',
    'replaceProjectVersion',
    'Project',
    'generateVersionFileData',
    'CommandFailed',
    'runCommand',
    'NewsBuilder',
    'NotWorkingDirectory',
<<<<<<< HEAD
    'TwistedBuildStrategy',
=======
    'NewsBuilderOptions',
    'NewsBuilderScript',
>>>>>>> d9461843
    '__version__',
]

from ._version import get_versions
__version__ = get_versions()['version']
del get_versions<|MERGE_RESOLUTION|>--- conflicted
+++ resolved
@@ -9,11 +9,8 @@
     findTwistedProjects, replaceInFile,
     replaceProjectVersion, Project, generateVersionFileData,
     CommandFailed, runCommand, NewsBuilder, NotWorkingDirectory,
-<<<<<<< HEAD
-    TwistedBuildStrategy)
-=======
+    TwistedBuildStrategy,
     NewsBuilderOptions, NewsBuilderScript)
->>>>>>> d9461843
 
 __all__ = [
     'findTwistedProjects',
@@ -25,12 +22,9 @@
     'runCommand',
     'NewsBuilder',
     'NotWorkingDirectory',
-<<<<<<< HEAD
     'TwistedBuildStrategy',
-=======
     'NewsBuilderOptions',
     'NewsBuilderScript',
->>>>>>> d9461843
     '__version__',
 ]
 
